/**
# Host Configuration: oxe-nixos

## Description
Server/workstation configuration running NixOS with full desktop capabilities.
This host is configured as a server type but includes a complete Hyprland
desktop environment for when GUI access is needed.

## Host Type
- Type: server
- System: x86_64-linux
- Rice: empty theme

## Key Features
- **Full desktop server**: Hyprland Wayland compositor
- **AMD graphics**: Optimized for AMD GPUs
- **Audio/Bluetooth**: Full multimedia support
- **Development environment**: Engineer role enabled
- **Privacy tools**: Darknet features enabled
- **Secrets management**: Secure credential handling

## Hardware Support
- AMD GPU drivers and optimizations
- Hardware configuration imported from ./hardware.nix

## System Configuration
- Locale: en_US.UTF-8 (Chicago timezone)
- RTKit for real-time audio
- libinput for input device handling

## Security
- Determinate Systems hardening
- Secrets management enabled
- Limited boot history (4 generations)
*/
{
  delib,
  inputs,
  ...
}:
delib.host {
  name = "oxe-nixos";

  rice = "dark";
  type = "server";
  home.home.stateVersion = "24.11";

  darwin = {
    imports = [
      inputs.determinate.darwinModules.default
    ];
    nixpkgs.hostPlatform = "x86_64-darwin";
    system.stateVersion = "24.11";
  };

  nixos = {
    nixpkgs.config.allowUnfree = true;
    imports = [
      inputs.determinate.nixosModules.default
      ./hardware.nix
    ];

    myconfig = {
      features = {
        amd.enable = true;
        hyprland.enable = true;
        engineer.enable = true;
        darknet.enable = true;
        secrets.enable = true;
<<<<<<< HEAD
        kde.enable = false;
=======
        kde.enable = true;
        k3sServer.enable = true;
        k3sAgent.enable = true;
>>>>>>> b6ad206a
      };
    };

    boot = {
      plymouth.enable = true;
      loader = {
        systemd-boot.enable = true;
        efi.canTouchEfiVariables = true;
        systemd-boot.configurationLimit = 4;
      };
    };

    security = {
      rtkit.enable = true;
      pam.services.login.enableGnomeKeyring = true;
    };

    time.timeZone = "America/Chicago";
    i18n = {
      # Select internationalisation properties.
      defaultLocale = "en_US.UTF-8";
      extraLocaleSettings = {
        LC_ADDRESS = "en_US.UTF-8";
        LC_IDENTIFICATION = "en_US.UTF-8";
        LC_MEASUREMENT = "en_US.UTF-8";
        LC_MONETARY = "en_US.UTF-8";
        LC_NAME = "en_US.UTF-8";
        LC_NUMERIC = "en_US.UTF-8";
        LC_PAPER = "en_US.UTF-8";
        LC_TELEPHONE = "en_US.UTF-8";
        LC_TIME = "en_US.UTF-8";
      };
    };
  };
}<|MERGE_RESOLUTION|>--- conflicted
+++ resolved
@@ -67,13 +67,9 @@
         engineer.enable = true;
         darknet.enable = true;
         secrets.enable = true;
-<<<<<<< HEAD
-        kde.enable = false;
-=======
         kde.enable = true;
         k3sServer.enable = true;
         k3sAgent.enable = true;
->>>>>>> b6ad206a
       };
     };
 
