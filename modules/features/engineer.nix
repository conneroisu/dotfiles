{
  delib,
  pkgs,
  inputs,
  ...
}: let
  inherit (delib) singleEnableOption;
in
  delib.module {
    name = "features.engineer";

    nixos.always.imports = [
      inputs.nix-ld.nixosModules.nix-ld
      inputs.nordvpn.nixosModules.default
      {
        services.nordvpn = {
          enable = true;
          users = ["connerohnesorge"]; # Users to add to nordvpn group
        };
      }
    ];

    options = singleEnableOption false;

    nixos.ifEnabled = {
      myconfig = {
        features = {
          zshell.enable = true;
        };
        programs = {
          # pdf2md.enable = true;
          xlaude.enable = true;
          zlaude.enable = true;
          klaude.enable = true;
          ghostty.enable = true;
          dx.enable = true;
          convert_img.enable = true;
          catls.enable = true;
          cmbd.enable = true;
          nviml.enable = true;
        };
      };
      fonts.packages = with pkgs; [
        nerd-fonts.code-new-roman
        corefonts
        vista-fonts
      ];
      documentation = {
        enable = true;
        dev.enable = true;
        nixos.enable = true;
        man.enable = true;
      };
      environment = {
        systemPackages = with pkgs;
          [
            ## Env
            nushell
            dbus
            upower
            upower-notify
            age
            kubectl
            nerdctl
            ktailctl
            doppler
            bun
            file
            nix-index
            vscode-langservers-extracted
            yaml-language-server
            gcc
            pkg-config
            lshw
            gdb
            gotestsum
            luarocks
            gnupg
            procps
            sleek
            unixtools.xxd
            ffmpeg
            tree
            fdtools
            stdenv.cc
            xdg-utils
            zip
            glibc.dev
            man-pages
            man-pages-posix
            man-db
            wezterm

            # VCS
            git-lfs
            jujutsu

            # Apps
            obsidian
            brave
            spotify
            evince
            discord
            telegram-desktop
            obs-studio
            eog
            nemo-with-extensions
            google-chrome
            strace
            altus
            vlc

            # Communication
            tailscale
            dnsutils
            minicom
            openvpn
            cacert
            arp-scan
            vdhcoapp
            usbutils
            ethtool
            curl
            gimp

            # Platforms
            fh
            doppler
            gh
            tea

            # Emulation
            docker
            docker-compose
            docker-buildx
            lazydocker
            nixos-shell

            # Languages (Base for when shell from project is not available)
            nixd
            statix
            nodejs
            lua-language-server
            zed-editor
          ]
          ++ [
<<<<<<< HEAD
            inputs.kiro-flake.packages."${pkgs.system}".default
            inputs.conclaude.packages."${pkgs.system}".default
            inputs.nix-ai-tools.packages."${pkgs.system}".crush
            inputs.nordvpn.packages."${pkgs.system}".default
            inputs.zen-browser.packages."${pkgs.system}".default
            inputs.blink.packages."${pkgs.system}".default
            inputs.blink.packages."${pkgs.system}".blink-fuzzy-lib
            inputs.nix-auth.packages."${pkgs.system}".default
            inputs.nix-version-search.packages."${pkgs.system}".default
            inputs.spectr.packages."${pkgs.stdenv.hostPlatform.system}".default
=======
            inputs.kiro-flake.packages."${pkgs.stdenv.hostPlatform.system}".default
            inputs.conclaude.packages."${pkgs.stdenv.hostPlatform.system}".default
            inputs.nix-ai-tools.packages."${pkgs.stdenv.hostPlatform.system}".crush
            inputs.nordvpn.packages."${pkgs.stdenv.hostPlatform.system}".default
            inputs.zen-browser.packages."${pkgs.stdenv.hostPlatform.system}".default
            inputs.blink.packages."${pkgs.stdenv.hostPlatform.system}".default
            inputs.blink.packages."${pkgs.stdenv.hostPlatform.system}".blink-fuzzy-lib
            inputs.nix-auth.packages."${pkgs.stdenv.hostPlatform.system}".default
            inputs.nix-version-search.packages."${pkgs.stdenv.hostPlatform.system}".default
>>>>>>> e4cad095
          ];
        variables = {
          EDITOR = "nvim";
          VISUAL = "nvim";
          GIT_EDITOR = "nvim";
        };
      };

      programs = {
        tmux.enable = true;
        nix-ld.dev.enable = true;
        direnv.enable = true;
        direnv.nix-direnv.enable = true;
        ssh = {
          extraConfig = ''
            SetEnv TERM=xterm-256color
          '';
        };
        zsh.enable = true;
        ssh = {
          askPassword = pkgs.lib.mkForce "${pkgs.seahorse}/libexec/seahorse/ssh-askpass";
        };
        nh = {
          enable = true;
          package = pkgs.nh;
          clean.enable = true;
          clean.extraArgs = "--keep-since 4d --keep 3";
          flake = "/home/connerohnesorge/dotfiles";
        };
      };

      virtualisation = {
        docker = {
          enable = true;
          extraPackages = [pkgs.docker-buildx];
        };
        containerd = {
          enable = true;
        };
      };

      security.rtkit.enable = true;
    };

    darwin.ifEnabled = {
      myconfig = {
        features.zshell.enable = true;
        programs = {
          dx.enable = true;
          ghostty.enable = true;
          zlaude.enable = true;
          klaude.enable = true;
        };
      };
      environment = {
        systemPackages = with pkgs; [
          spicetify-cli
          python313Packages.huggingface-hub
          sleek
          tree-sitter
          unixtools.xxd
          tree
          sad
          gnumake
          vscode-langservers-extracted
          bun
          podman
          openssl

          # Platforms
          flyctl
          fh
          gh
          tea

          # Languages
          nixd
          nodejs
          lua-language-server

          # Nix tools
          inputs.nix-auth.packages."${pkgs.stdenv.hostPlatform.system}".default
          inputs.nix-ai-tools.packages."${pkgs.stdenv.hostPlatform.system}".crush
          inputs.conclaude.packages."${pkgs.stdenv.hostPlatform.system}".default
        ];
        variables = {
          EDITOR = "nvim";
          VISUAL = "nvim";
          GIT_EDITOR = "nvim";
        };
      };
    };
  }<|MERGE_RESOLUTION|>--- conflicted
+++ resolved
@@ -144,18 +144,6 @@
             zed-editor
           ]
           ++ [
-<<<<<<< HEAD
-            inputs.kiro-flake.packages."${pkgs.system}".default
-            inputs.conclaude.packages."${pkgs.system}".default
-            inputs.nix-ai-tools.packages."${pkgs.system}".crush
-            inputs.nordvpn.packages."${pkgs.system}".default
-            inputs.zen-browser.packages."${pkgs.system}".default
-            inputs.blink.packages."${pkgs.system}".default
-            inputs.blink.packages."${pkgs.system}".blink-fuzzy-lib
-            inputs.nix-auth.packages."${pkgs.system}".default
-            inputs.nix-version-search.packages."${pkgs.system}".default
-            inputs.spectr.packages."${pkgs.stdenv.hostPlatform.system}".default
-=======
             inputs.kiro-flake.packages."${pkgs.stdenv.hostPlatform.system}".default
             inputs.conclaude.packages."${pkgs.stdenv.hostPlatform.system}".default
             inputs.nix-ai-tools.packages."${pkgs.stdenv.hostPlatform.system}".crush
@@ -165,7 +153,7 @@
             inputs.blink.packages."${pkgs.stdenv.hostPlatform.system}".blink-fuzzy-lib
             inputs.nix-auth.packages."${pkgs.stdenv.hostPlatform.system}".default
             inputs.nix-version-search.packages."${pkgs.stdenv.hostPlatform.system}".default
->>>>>>> e4cad095
+            inputs.spectr.packages."${pkgs.stdenv.hostPlatform.system}".default
           ];
         variables = {
           EDITOR = "nvim";
