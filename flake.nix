--- conflicted
+++ resolved
@@ -97,15 +97,12 @@
         description = "A rust shell for developing with nix";
         path = ./templates/rust-shell;
       };
-<<<<<<< HEAD
       remix-js-shell = {
         description = "A Remix JS shell for developing with bun";
         path = ./templates/remix-js-shell;
-=======
       elixir-phoenix-shell = {
         description = "An Elixir Phoenix Framework shell for developing with nix";
         path = ./templates/elixir-phoenix-shell;
->>>>>>> 9743f886
       };
     };
 
