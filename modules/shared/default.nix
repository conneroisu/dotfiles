--- conflicted
+++ resolved
@@ -15,7 +15,6 @@
     };
   };
 
-<<<<<<< HEAD
   environment = {
     etc."nix/nix.custom.conf".text = let
       # This function converts an attribute set to Nix configuration lines
@@ -248,8 +247,7 @@
       ]);
   };
 
-=======
->>>>>>> 20eb7f4f
+
   fonts.packages = with pkgs;
     [
       nerd-fonts.code-new-roman
