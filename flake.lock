--- conflicted
+++ resolved
@@ -919,19 +919,12 @@
     "homebrew-core": {
       "flake": false,
       "locked": {
-<<<<<<< HEAD
         "lastModified": 1746113766,
         "narHash": "sha256-bUjmX+muFNVE+0D0DawoPVJXhFcg0dpDJRrJrFZyhq0=",
         "owner": "Homebrew",
         "repo": "homebrew-core",
         "rev": "9e4f9032f130442aaba562da4f6230aaf8f932d2",
-=======
-        "lastModified": 1746108070,
-        "narHash": "sha256-FzBG9TDeVjGsMU2hx7VqZDB41cszX7+2xgpyaeajmoI=",
-        "owner": "Homebrew",
-        "repo": "homebrew-core",
-        "rev": "fd303f4fb78a7185755b19a3df9d4d8a817147fa",
->>>>>>> a75d57e0
+
         "type": "github"
       },
       "original": {
@@ -1016,21 +1009,12 @@
         "xdph": "xdph"
       },
       "locked": {
-<<<<<<< HEAD
-        "lastModified": 1743178567,
-        "narHash": "sha256-cIseFaSNAdBJvy+Z//YMYfzMMcnfHP7HGJI2SZ/GO5E=",
-        "rev": "29e2e59fdbab8ed2cc23a20e3c6043d5decb5cdc",
-        "revCount": 5937,
-        "type": "tarball",
-        "url": "https://api.flakehub.com/f/pinned/hyprwm/Hyprland/0.48.1/0195dd8f-201e-7fa0-9dc4-eb91891cd2fc/source.tar.gz"
-=======
         "lastModified": 1746098946,
         "narHash": "sha256-4n0lWff2iEPGE0zg5LTbOV3EwmDYWFUN029nhrTYt5A=",
         "owner": "hyprwm",
         "repo": "hyprland",
         "rev": "b5ef049ea153e476057987ef11ccbdbbfb655c15",
         "type": "github"
->>>>>>> a75d57e0
       },
       "original": {
         "type": "tarball",
@@ -1325,32 +1309,6 @@
         "type": "github"
       }
     },
-<<<<<<< HEAD
-=======
-    "nix2container": {
-      "inputs": {
-        "flake-utils": [
-          "flake-utils"
-        ],
-        "nixpkgs": [
-          "nixpkgs"
-        ]
-      },
-      "locked": {
-        "lastModified": 1744699837,
-        "narHash": "sha256-mJ1OgxMM2VTTjSVrMZItM8DxttzROYbWkmEPvYF/Kpg=",
-        "owner": "nlewo",
-        "repo": "nix2container",
-        "rev": "78aadfc4ee1f9c2ee256e304b180ca356eb6a045",
-        "type": "github"
-      },
-      "original": {
-        "owner": "nlewo",
-        "repo": "nix2container",
-        "type": "github"
-      }
-    },
->>>>>>> a75d57e0
     "nixos-hardware": {
       "locked": {
         "lastModified": 1745955289,
@@ -1494,7 +1452,6 @@
       "locked": {
         "lastModified": 1745930157,
         "narHash": "sha256-y3h3NLnzRSiUkYpnfvnS669zWZLoqqI6NprtLQ+5dck=",
-<<<<<<< HEAD
         "rev": "46e634be05ce9dc6d4db8e664515ba10b78151ae",
         "revCount": 791944,
         "type": "tarball",
@@ -1503,18 +1460,6 @@
       "original": {
         "type": "tarball",
         "url": "https://flakehub.com/f/NixOS/nixpkgs/0.1"
-=======
-        "owner": "nixos",
-        "repo": "nixpkgs",
-        "rev": "46e634be05ce9dc6d4db8e664515ba10b78151ae",
-        "type": "github"
-      },
-      "original": {
-        "owner": "nixos",
-        "ref": "nixos-unstable",
-        "repo": "nixpkgs",
-        "type": "github"
->>>>>>> a75d57e0
       }
     },
     "nixpkgs_6": {
@@ -1574,19 +1519,11 @@
         "treefmt-nix": "treefmt-nix"
       },
       "locked": {
-<<<<<<< HEAD
         "lastModified": 1746115476,
         "narHash": "sha256-aV0viUn/m1I0PNeTrzw0bccs5IK87AtHKSEUdqSr2W4=",
         "owner": "nix-community",
         "repo": "NUR",
         "rev": "b61a207319893290cc46630dfe72866c5cab60c1",
-=======
-        "lastModified": 1746109622,
-        "narHash": "sha256-RFnBpQnVdtP8uMcQSwuZWdg+Eq6//gRMDuHb+jyFmKE=",
-        "owner": "nix-community",
-        "repo": "NUR",
-        "rev": "d7aa30a196267c13011490920cead5c015858e37",
->>>>>>> a75d57e0
         "type": "github"
       },
       "original": {
@@ -1648,10 +1585,7 @@
         "darwin": "darwin",
         "determinate": "determinate",
         "disko": "disko",
-<<<<<<< HEAD
         "fenix": "fenix",
-=======
->>>>>>> a75d57e0
         "flake-parts": "flake-parts_2",
         "flake-utils": "flake-utils_2",
         "ghostty": "ghostty",
