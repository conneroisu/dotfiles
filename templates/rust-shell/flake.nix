--- conflicted
+++ resolved
@@ -3,10 +3,7 @@
   inputs = {
     nixpkgs.url = "github:NixOS/nixpkgs/nixpkgs-unstable";
     rust-overlay.url = "github:oxalica/rust-overlay";
-<<<<<<< HEAD
     crane.url = "github:ipetkov/crane";
-=======
->>>>>>> 321e9063
     treefmt-nix.url = "github:numtide/treefmt-nix";
     treefmt-nix.inputs.nixpkgs.follows = "nixpkgs";
   };
@@ -14,10 +11,7 @@
   outputs = {
     nixpkgs,
     rust-overlay,
-<<<<<<< HEAD
     crane,
-=======
->>>>>>> 321e9063
     treefmt-nix,
     ...
   }: let
@@ -51,7 +45,6 @@
         inherit system;
         overlays = [rust-overlay.overlays.default];
       };
-<<<<<<< HEAD
       
       # Optional: Initialize crane for building packages
       # craneLib = (crane.mkLib pkgs).overrideToolchain (p: p.rust-bin.stable.latest.default);
@@ -61,8 +54,7 @@
       #   src = craneLib.cleanCargoSource ./.;
       #   strictDeps = true;
       # };
-=======
->>>>>>> 321e9063
+
     in {
       default = pkgs.mkShell {
         name = "dev";
