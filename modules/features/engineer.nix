--- conflicted
+++ resolved
@@ -215,7 +215,6 @@
         dx.enable = true;
       };
       environment = {
-<<<<<<< HEAD
         systemPackages =
           [
             pkgs.zinit
@@ -256,54 +255,6 @@
             pkgs.lua-language-server
           ]
           ++ crossPlatformPkgs;
-=======
-        systemPackages = with pkgs; [
-          zinit
-          starship
-          direnv
-          nix-direnv
-          bat
-          wget
-          fd
-          jq
-          yq
-          spicetify-cli
-          fzf
-          zellij
-          atuin
-          zoxide
-          eza
-          delta
-          unzip
-          htop
-          tealdeer
-          sleek
-          tree-sitter
-          unixtools.xxd
-          tree
-          sad
-          ripgrep
-          stow
-          carapace
-          neovim
-          cmake
-          gnumake
-          uv
-          bun
-          git
-          podman
-          # Platforms
-          flyctl
-          fh
-          gh
-          tea
-
-          # Languages
-          nixd
-          nodejs
-          lua-language-server
-        ];
->>>>>>> 4a8e0fc9
         variables = {
           EDITOR = "nvim";
           VISUAL = "nvim";
