/**
# Rice Configuration: Dark Theme

## Description
A sophisticated dark theme configuration using Tokyo Dark color scheme
with comprehensive application theming through Stylix. Provides consistent
dark mode across all applications with carefully selected colors for
optimal readability and reduced eye strain.

## Theme Details
- **Color Scheme**: Tokyo Dark (Base16)
- **Wallpaper**: Klaus desktop image
- **Polarity**: Dark mode
- **Cursor**: Rose Pine Hyprcursor theme

## Platform Support
- ✅ NixOS (full Stylix integration)
- ✅ Darwin (limited to Home Manager apps)

## What Gets Themed
### NixOS
- Window managers (Hyprland, KDE Plasma, etc.)
- GTK applications
- Qt applications
- Terminal emulators (including Konsole)
- Text editors (Neovim, Kate, etc.)
- Spotify (via Spicetify)
- GNOME applications
- KDE Plasma desktop and applications
- System notifications

### Darwin
- Terminal applications
- Zathura PDF reader
- Home Manager managed apps
- Limited system integration

## Color Palette
Tokyo Dark provides:
- Deep background colors
- High contrast text
- Vibrant accent colors
- Syntax highlighting optimization
- Reduced blue light emission

## Cursor Configuration (NixOS)
- Size: 12 pixels
- Theme: Rose Pine Hyprcursor
- Smooth animations
- High visibility

## Application Targets
### Enabled
- Qt toolkit theming
- GTK toolkit theming
- GNOME app integration
- Spotify custom theme
- Zathura PDF viewer

### Disabled
- GRUB bootloader (keep default)
- Plymouth boot screen (keep default)

## Visual Consistency
- Unified color scheme across all apps
- Consistent spacing and padding
- Harmonized fonts and sizes
- Coordinated highlight colors

## Benefits
- Reduced eye strain
- Better night-time usage
- Professional appearance
- Improved focus
- Battery savings (OLED screens)

## Customization
The rice system allows:
- Easy theme switching
- Per-application overrides
- Custom color adjustments
- Wallpaper changes

## Integration
Works seamlessly with:
- Hyprland window manager
- Engineer development tools
- All GUI applications
- Terminal environments
*/
{
  delib,
  inputs,
  pkgs,
  lib,
  moduleSystem,
  lib,
  config,
  ...
}:
delib.rice {
  name = "dark";
  home =
    if pkgs.stdenv.isDarwin
    then {
      imports = [inputs.stylix.homeModules.stylix];
      stylix = {
        enable = true;
        base16Scheme = "${pkgs.base16-schemes}/share/themes/tokyodark.yaml";
        image = ./../../assets/klaus-desktop.jpeg;
        targets = {
          zathura.enable = true;
        };
      };
      myconfig.programs.ghostty.enable = true;
    }
    else {};
  nixos = {
    stylix = {
      enable = true;
      base16Scheme = "${pkgs.base16-schemes}/share/themes/tokyodark.yaml";
      image = ./../../assets/klaus-desktop.jpeg;
      polarity = "dark";
      cursor = {
        size = 12;
        name = "rose-pine-hyprcursor";
        package = pkgs.rose-pine-hyprcursor;
      };
      targets = {
        grub.enable = false;
<<<<<<< HEAD
        qt.enable = false;
=======
        qt = {
          enable = true;
        };
>>>>>>> 95055303
        plymouth.enable = false;
        gnome.enable = true;
        gtk.enable = true;
        spicetify.enable = true;
        # KDE Plasma theming works via qt.enable above
        # kde.enable and konsole.enable not available in current Stylix version
      };
    };
  };
}<|MERGE_RESOLUTION|>--- conflicted
+++ resolved
@@ -128,13 +128,7 @@
       };
       targets = {
         grub.enable = false;
-<<<<<<< HEAD
         qt.enable = false;
-=======
-        qt = {
-          enable = true;
-        };
->>>>>>> 95055303
         plymouth.enable = false;
         gnome.enable = true;
         gtk.enable = true;
